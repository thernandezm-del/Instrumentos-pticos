<<<<<<< HEAD
# ---------------------------------------------------------------
# ASM — Abertura cuadrada con slider de z y slider de ZOOM
# - z: controla el crecimiento físico del patrón (~ lambda*z/a)
# - zoom: recorte central [5%..100%] del campo mostrado (amplía en pantalla)
# - a_um: (opcional) cambia el lado de la abertura para ver su efecto
# ---------------------------------------------------------------

import numpy as np
import matplotlib.pyplot as plt
from matplotlib.widgets import Slider

# -------------------- FFT centrada y utilidades --------------------
def fft2c(u):  return np.fft.fftshift(np.fft.fft2(np.fft.ifftshift(u)))
def ifft2c(U): return np.fft.fftshift(np.fft.ifft2(np.fft.ifftshift(U)))

def freq_mesh(N, dx):
    f = np.fft.fftshift(np.fft.fftfreq(N, d=dx))  # ciclos/m
    FX, FY = np.meshgrid(f, f, indexing="xy")
    return FX, FY

def square_aperture(N, dx, width):
    x = (np.arange(N) - N//2) * dx
    X, Y = np.meshgrid(x, x, indexing="xy")
    h = width/2
    return ((np.abs(X) <= h) & (np.abs(Y) <= h)).astype(np.complex128)

def pad_center(u, Np):
    N = u.shape[0]
    pad = Np - N
    a, b = pad//2, pad - pad//2
    return np.pad(u, ((a, b), (a, b)), mode="constant")

def crop_center(a, N):
    Ny, Nx = a.shape
    sy, sx = (Ny-N)//2, (Nx-N)//2
    return a[sy:sy+N, sx:sx+N]

def z_limit(N, dx, lam):     # guía práctica de tus láminas
    return (N//2) * dx*dx / lam

# --------------------------- Parámetros ---------------------------
lam = 532e-9        # longitud de onda [m]
N   = 2048          # muestras de la "vista" (figura) N x N
dx  = 10e-6          # paso espacial [m/píxel]
a   = 200e-6        # lado de la abertura [m]
pad_factor = 2      # 1=sin padding; >=2 reduce wrap-around

# ---------------------- Construcción inicial ----------------------
# Campo de entrada + padding para cálculo (mejorar bordes FFT)
u0 = square_aperture(N, dx, a)
if pad_factor > 1:
    Np = int(2**np.ceil(np.log2(N*pad_factor)))    # potencia de 2 cercana
    u0b = pad_center(u0, Np)
    dxb = dx
else:
    Np  = N
    u0b = u0
    dxb = dx

FX, FY = freq_mesh(Np, dxb)
U0b = fft2c(u0b)
kz = 2*np.pi * np.sqrt((1.0/lam**2) - (FX**2 + FY**2) + 0j)  # ASM exacto

# Rango de z y valores iniciales
zmax = z_limit(N, dx, lam)   # límite de aliasing útil
z0   = 0.5 * zmax            # arranque en el medio del rango

# --------------------------- Interfaz ------------------------------
fig, ax = plt.subplots()
plt.subplots_adjust(bottom=0.30)  # espacio para 2 sliders

# Propagación inicial
def propagate_and_show(z, zoom_frac, a_current):
    """
    z: distancia en metros
    zoom_frac: fracción del campo final a mostrar (0.05..1.0)
    a_current: lado abertura [m] (permite cambiarla en vivo)
    """
    # Si cambia el tamaño de la abertura, rehacemos U0b y U0 espectral una sola vez:
    global u0b, U0b, Np, pad_factor, dxb
    # Regenerar si 'a' cambió respecto al usado para U0b
    if not np.isclose(a_current, propagate_and_show._a_used):
        u0_new = square_aperture(N, dx, a_current)
        if pad_factor > 1:
            u0b = pad_center(u0_new, Np)
        else:
            u0b = u0_new
        U0b = fft2c(u0b)
        propagate_and_show._a_used = a_current

    # Propaga ASM
    Uz_big = ifft2c(U0b * np.exp(1j * z * kz))
    Uz     = crop_center(Uz_big, N) if (pad_factor > 1) else Uz_big
    I      = np.abs(Uz)**2

    # ---- ZOOM (recorte central) ----
    zoom_frac = np.clip(zoom_frac, 0.05, 1.0)  # 5%..100% del tamaño original
    Nv = max(8, int(N * zoom_frac))           # tamaño de la ventana de vista
    # garantizar impar para centrar exacto (opcional)
    if Nv % 2 == 0:
        Nv -= 1
    Iz = crop_center(I, Nv)

    # Extensión física del recorte para los ejes (en mm)
    half = (Nv//2) * dx
    extent = [-half*1e3, half*1e3, -half*1e3, half*1e3]   # mm

    return Iz, extent

# estado inicial del tamaño de abertura usado
propagate_and_show._a_used = a

I0, extent0 = propagate_and_show(z0, zoom_frac=1.0, a_current=a)
im = ax.imshow(I0, extent=extent0)
ax.set_xlabel("x (mm)"); ax.set_ylabel("y (mm)")
ax.set_title(f"ASM |U|^2  —  z = {z0*1e3:.3f} mm  |  zoom = 100%  |  a = {a*1e6:.0f} µm")
cbar = fig.colorbar(im, ax=ax, label="Intensidad (u.a.)")

# Slider de z (mm)
ax_z = plt.axes([0.12, 0.16, 0.76, 0.05])
s_z = Slider(ax=ax_z, label="z (mm)", valmin=0.0, valmax=zmax*1e3, valinit=z0*1e3)

# Slider de ZOOM (% del tamaño original mostrado)
ax_zoom = plt.axes([0.12, 0.09, 0.76, 0.05])
s_zoom = Slider(ax=ax_zoom, label="zoom (%)", valmin=5, valmax=100, valinit=100)

# (Opcional) Slider de abertura (µm) para ver su efecto en el tamaño del patrón
ax_a = plt.axes([0.12, 0.02, 0.76, 0.05])
s_a = Slider(ax=ax_a, label="lado a (µm)", valmin=50, valmax=400, valinit=a*1e6)

def update(_):
    z_m = s_z.val * 1e-3                 # mm -> m
    zoom_frac = s_zoom.val / 100.0       # %
    a_cur = s_a.val * 1e-6               # µm -> m
    I, ext = propagate_and_show(z_m, zoom_frac, a_cur)
    im.set_data(I)
    im.set_extent(ext)
    im.set_clim(vmin=float(I.min()), vmax=float(I.max()))  # auto-escala
    ax.set_title(f"ASM |U|^2  —  z = {z_m*1e3:.3f} mm  |  zoom = {int(s_zoom.val)}%  |  a = {a_cur*1e6:.0f} µm")
    fig.canvas.draw_idle()

s_z.on_changed(update)
s_zoom.on_changed(update)
s_a.on_changed(update)

print("=== Parámetros ===")
print(f"N={N}, dx={dx:.3e} m, λ={lam:.3e} m, a={a:.3e} m, pad_factor={pad_factor}")
print(f"z_max ≈ (N/2)·dx²/λ = {zmax:.3e} m  ({zmax*1e3:.3f} mm)")
print("Usa 'z' para crecer físicamente el patrón; 'zoom' solo amplía la vista.")

plt.show()
=======
import numpy as np
import matplotlib.pyplot as plt

# ======================================================================
# CONFIGURACIÓN — modifica aquí tus parámetros principales
# ======================================================================
z_max_m  = 200
N                   = 2048        # [muestras] por eje (malla cuadrada N×N)
dx                  = 13e-6       # [m/píxel] paso espacial en el plano de la abertura
longitud_onda_m     = 532e-9     # [m] λ (ej. 544 nm; usa 532e-9 si es 532 nm)
freq=1/longitud_onda_m
lado_abertura_m     = 300e-6     # [m] lado del cuadrado de la abertura
centro_abertura_m   = (0.0, 0.0) # [m] (x0, y0) del centro de la abertura
amplitud_interior   = 1.0 + 0.0j # valor COMPLEJO dentro de la abertura (puede llevar fase)
fraccion_z_de_zmax  = 0.4   # z = fracción * z_max (guía práctica)
mostrar_abertura    = True       # dibujar la abertura (z=0) además de la intensidad en z
# ======================================================================

# ----------------------------------------------------------------------
# PARTE 1 — Malla espacial (x, y) y rejilla 2D (X, Y)
# Convenciones:
#   - x, y: vectores 1D (metros), centrados en 0
#   - X, Y: mallas 2D (metros), para evaluar U(x,y) en la rejilla
# ----------------------------------------------------------------------
Lx = N * dx   # [m] tamaño físico en x (solo informativo)
Ly = N * dx   # [m] tamaño físico en y (cuadrada)

# Vectores 1D (centrados en 0). Para N PAR, 0 cae en el índice N//2.
x = (np.arange(N) - N//2) * dx   # [m]
y = (np.arange(N) - N//2) * dx   # [m]

# Mallas 2D
X, Y = np.meshgrid(x, y, indexing="xy")  # shape (N, N)

# ----------------------------------------------------------------------
# PARTE 2 — Malla de frecuencias (fx, fy) y rejilla 2D (FX, FY)
# Hechos de muestreo:
#   Δf = 1/(N·dx)       (resolución en frecuencia)
#   f_max = 1/(2·dx)    (Nyquist)
# Usamos fftshift para centrar f=0.
# ----------------------------------------------------------------------
f1d_cpm = np.fft.fftshift(np.fft.fftfreq(N, d=dx))  # [ciclos/metro] centrado
FX_cpm, FY_cpm = np.meshgrid(f1d_cpm, f1d_cpm, indexing="xy")

# (informativo)
delta_f_cpm = 1.0/(N*dx)
fny_cpm     = 1.0/(2.0*dx)

# ----------------------------------------------------------------------
# Abertura cuadrada: máscara binaria COMPLEJA en la malla (X, Y)
# ----------------------------------------------------------------------
def mascara_abertura_cuadrada(X: np.ndarray,
                              Y: np.ndarray,
                              lado_m: float,
                              centro_m: tuple[float, float] = (0.0, 0.0),
                              amplitud_compleja: complex = 1.0 + 0.0j) -> np.ndarray:
    """
    Devuelve U0(x,y) COMPLEJO: amplitud_compleja dentro del cuadrado, 0 fuera.
    X, Y y 'lado_m' en metros. 'centro_m' permite desplazar la abertura.
    """
    x0_m, y0_m = centro_m
    semi = lado_m/2.0
    dentro = (np.abs(X - x0_m) <= semi) & (np.abs(Y - y0_m) <= semi)
    U0 = np.zeros_like(X, dtype=np.complex128)
    U0[dentro] = amplitud_compleja
    return U0

U0 = mascara_abertura_cuadrada(X, Y, lado_m=lado_abertura_m,
                               centro_m=centro_abertura_m,
                               amplitud_compleja=amplitud_interior)

# ----------------------------------------------------------------------
# PARTE 3 — FFT centrada (helpers)
#   U(x,y)  -> A(fx,fy) : fft2_centrada
#   A(fx,fy)-> U(x,y)   : ifft2_centrada
# ----------------------------------------------------------------------
def fft2_centrada(u_xy: np.ndarray) -> np.ndarray:
    """U(x,y) -> A(fx,fy) con DC en el centro."""
    return np.fft.fftshift(np.fft.fft2(np.fft.ifftshift(u_xy)))

def ifft2_centrada(A_f: np.ndarray) -> np.ndarray:
    """A(fx,fy) -> U(x,y) con DC en el centro."""
    return np.fft.fftshift(np.fft.ifft2(np.fft.ifftshift(A_f)))

A0 = fft2_centrada(U0)  # espectro en z=0

# ----------------------------------------------------------------------
# PARTE 4 — Propagador ASM y propagación a z fijo
#   k_z = 2π * sqrt( 1/λ^2 - (fx^2 + fy^2) )
#   H   = exp( i * z * k_z )
#   U_z = IFFT{ A0 * H }
# ----------------------------------------------------------------------
def calcular_kz_radpm(FX_cpm: np.ndarray,
                      FY_cpm: np.ndarray,
                      longitud_onda_m: float) -> np.ndarray:
    """
    k_z(fx,fy) en [rad/m], con FX,FY en [ciclos/m]. Incluye modos evanescentes.
    """
    return 2.0*np.pi * np.sqrt((1.0/longitud_onda_m**2) - (FX_cpm**2 + FY_cpm**2) + 0j)

def transfer_function_ASM(kz_radpm: np.ndarray, z_m: float) -> np.ndarray:
    """H(fx,fy; z) = exp(i * z * k_z)."""
    return np.exp(1j * z_m * kz_radpm)

kz_radpm = calcular_kz_radpm(FX_cpm, FY_cpm, longitud_onda_m)
z_m      = float(fraccion_z_de_zmax) * z_max_m
print(z_max_m)
H = transfer_function_ASM(kz_radpm, z_m)
U_z = ifft2_centrada(A0 * H)
I_z = np.abs(U_z)**2

# ----------------------------------------------------------------------
# PARTE 5 — Gráficas
# ----------------------------------------------------------------------
extent_mm = [x[0]*1e3, x[-1]*1e3, y[0]*1e3, y[-1]*1e3]

if mostrar_abertura:
    plt.figure()
    plt.title("Abertura cuadrada — amplitud (z = 0)")
    plt.imshow(np.abs(U0), extent=extent_mm)
    plt.xlabel("x (mm)"); plt.ylabel("y (mm)")
    plt.colorbar(label="Amplitud"); plt.tight_layout()

plt.figure()
plt.title(f"ASM — Intensidad |U(x,y;z)|^2   z = {z_m*1e3:.2f} mm")
plt.imshow(I_z, extent=extent_mm)
plt.xlabel("x (mm)"); plt.ylabel("y (mm)")
plt.colorbar(label="Intensidad (u.a.)")
plt.tight_layout()
plt.show()

# ----------------------------------------------------------------------
# PARTE 6 — Resumen por consola (útil para verificar muestreo)
# ----------------------------------------------------------------------
print("=== Resumen ===")
print(f"N = {N}, dx = {dx:.3e} m  ->  Lx = Ly = {Lx:.3e} m")
print(f"λ = {longitud_onda_m:.3e} m, lado = {lado_abertura_m:.3e} m, centro = {centro_abertura_m}")
print(f"Δf = {delta_f_cpm:.6e} ciclos/m  |  f_Nyquist = {fny_cpm:.6e} ciclos/m")
print(f"z_max ≈ (N/2)·dx²/λ = {z_max_m:.3e} m  ({z_max_m*1e3:.3f} mm)")
print(f"z = {z_m:.3e} m  ({z_m*1e3:.3f} mm)  = {fraccion_z_de_zmax*100:.1f}% de z_max")
>>>>>>> dd6135d0
<|MERGE_RESOLUTION|>--- conflicted
+++ resolved
@@ -1,156 +1,3 @@
-<<<<<<< HEAD
-# ---------------------------------------------------------------
-# ASM — Abertura cuadrada con slider de z y slider de ZOOM
-# - z: controla el crecimiento físico del patrón (~ lambda*z/a)
-# - zoom: recorte central [5%..100%] del campo mostrado (amplía en pantalla)
-# - a_um: (opcional) cambia el lado de la abertura para ver su efecto
-# ---------------------------------------------------------------
-
-import numpy as np
-import matplotlib.pyplot as plt
-from matplotlib.widgets import Slider
-
-# -------------------- FFT centrada y utilidades --------------------
-def fft2c(u):  return np.fft.fftshift(np.fft.fft2(np.fft.ifftshift(u)))
-def ifft2c(U): return np.fft.fftshift(np.fft.ifft2(np.fft.ifftshift(U)))
-
-def freq_mesh(N, dx):
-    f = np.fft.fftshift(np.fft.fftfreq(N, d=dx))  # ciclos/m
-    FX, FY = np.meshgrid(f, f, indexing="xy")
-    return FX, FY
-
-def square_aperture(N, dx, width):
-    x = (np.arange(N) - N//2) * dx
-    X, Y = np.meshgrid(x, x, indexing="xy")
-    h = width/2
-    return ((np.abs(X) <= h) & (np.abs(Y) <= h)).astype(np.complex128)
-
-def pad_center(u, Np):
-    N = u.shape[0]
-    pad = Np - N
-    a, b = pad//2, pad - pad//2
-    return np.pad(u, ((a, b), (a, b)), mode="constant")
-
-def crop_center(a, N):
-    Ny, Nx = a.shape
-    sy, sx = (Ny-N)//2, (Nx-N)//2
-    return a[sy:sy+N, sx:sx+N]
-
-def z_limit(N, dx, lam):     # guía práctica de tus láminas
-    return (N//2) * dx*dx / lam
-
-# --------------------------- Parámetros ---------------------------
-lam = 532e-9        # longitud de onda [m]
-N   = 2048          # muestras de la "vista" (figura) N x N
-dx  = 10e-6          # paso espacial [m/píxel]
-a   = 200e-6        # lado de la abertura [m]
-pad_factor = 2      # 1=sin padding; >=2 reduce wrap-around
-
-# ---------------------- Construcción inicial ----------------------
-# Campo de entrada + padding para cálculo (mejorar bordes FFT)
-u0 = square_aperture(N, dx, a)
-if pad_factor > 1:
-    Np = int(2**np.ceil(np.log2(N*pad_factor)))    # potencia de 2 cercana
-    u0b = pad_center(u0, Np)
-    dxb = dx
-else:
-    Np  = N
-    u0b = u0
-    dxb = dx
-
-FX, FY = freq_mesh(Np, dxb)
-U0b = fft2c(u0b)
-kz = 2*np.pi * np.sqrt((1.0/lam**2) - (FX**2 + FY**2) + 0j)  # ASM exacto
-
-# Rango de z y valores iniciales
-zmax = z_limit(N, dx, lam)   # límite de aliasing útil
-z0   = 0.5 * zmax            # arranque en el medio del rango
-
-# --------------------------- Interfaz ------------------------------
-fig, ax = plt.subplots()
-plt.subplots_adjust(bottom=0.30)  # espacio para 2 sliders
-
-# Propagación inicial
-def propagate_and_show(z, zoom_frac, a_current):
-    """
-    z: distancia en metros
-    zoom_frac: fracción del campo final a mostrar (0.05..1.0)
-    a_current: lado abertura [m] (permite cambiarla en vivo)
-    """
-    # Si cambia el tamaño de la abertura, rehacemos U0b y U0 espectral una sola vez:
-    global u0b, U0b, Np, pad_factor, dxb
-    # Regenerar si 'a' cambió respecto al usado para U0b
-    if not np.isclose(a_current, propagate_and_show._a_used):
-        u0_new = square_aperture(N, dx, a_current)
-        if pad_factor > 1:
-            u0b = pad_center(u0_new, Np)
-        else:
-            u0b = u0_new
-        U0b = fft2c(u0b)
-        propagate_and_show._a_used = a_current
-
-    # Propaga ASM
-    Uz_big = ifft2c(U0b * np.exp(1j * z * kz))
-    Uz     = crop_center(Uz_big, N) if (pad_factor > 1) else Uz_big
-    I      = np.abs(Uz)**2
-
-    # ---- ZOOM (recorte central) ----
-    zoom_frac = np.clip(zoom_frac, 0.05, 1.0)  # 5%..100% del tamaño original
-    Nv = max(8, int(N * zoom_frac))           # tamaño de la ventana de vista
-    # garantizar impar para centrar exacto (opcional)
-    if Nv % 2 == 0:
-        Nv -= 1
-    Iz = crop_center(I, Nv)
-
-    # Extensión física del recorte para los ejes (en mm)
-    half = (Nv//2) * dx
-    extent = [-half*1e3, half*1e3, -half*1e3, half*1e3]   # mm
-
-    return Iz, extent
-
-# estado inicial del tamaño de abertura usado
-propagate_and_show._a_used = a
-
-I0, extent0 = propagate_and_show(z0, zoom_frac=1.0, a_current=a)
-im = ax.imshow(I0, extent=extent0)
-ax.set_xlabel("x (mm)"); ax.set_ylabel("y (mm)")
-ax.set_title(f"ASM |U|^2  —  z = {z0*1e3:.3f} mm  |  zoom = 100%  |  a = {a*1e6:.0f} µm")
-cbar = fig.colorbar(im, ax=ax, label="Intensidad (u.a.)")
-
-# Slider de z (mm)
-ax_z = plt.axes([0.12, 0.16, 0.76, 0.05])
-s_z = Slider(ax=ax_z, label="z (mm)", valmin=0.0, valmax=zmax*1e3, valinit=z0*1e3)
-
-# Slider de ZOOM (% del tamaño original mostrado)
-ax_zoom = plt.axes([0.12, 0.09, 0.76, 0.05])
-s_zoom = Slider(ax=ax_zoom, label="zoom (%)", valmin=5, valmax=100, valinit=100)
-
-# (Opcional) Slider de abertura (µm) para ver su efecto en el tamaño del patrón
-ax_a = plt.axes([0.12, 0.02, 0.76, 0.05])
-s_a = Slider(ax=ax_a, label="lado a (µm)", valmin=50, valmax=400, valinit=a*1e6)
-
-def update(_):
-    z_m = s_z.val * 1e-3                 # mm -> m
-    zoom_frac = s_zoom.val / 100.0       # %
-    a_cur = s_a.val * 1e-6               # µm -> m
-    I, ext = propagate_and_show(z_m, zoom_frac, a_cur)
-    im.set_data(I)
-    im.set_extent(ext)
-    im.set_clim(vmin=float(I.min()), vmax=float(I.max()))  # auto-escala
-    ax.set_title(f"ASM |U|^2  —  z = {z_m*1e3:.3f} mm  |  zoom = {int(s_zoom.val)}%  |  a = {a_cur*1e6:.0f} µm")
-    fig.canvas.draw_idle()
-
-s_z.on_changed(update)
-s_zoom.on_changed(update)
-s_a.on_changed(update)
-
-print("=== Parámetros ===")
-print(f"N={N}, dx={dx:.3e} m, λ={lam:.3e} m, a={a:.3e} m, pad_factor={pad_factor}")
-print(f"z_max ≈ (N/2)·dx²/λ = {zmax:.3e} m  ({zmax*1e3:.3f} mm)")
-print("Usa 'z' para crecer físicamente el patrón; 'zoom' solo amplía la vista.")
-
-plt.show()
-=======
 import numpy as np
 import matplotlib.pyplot as plt
 
@@ -290,5 +137,4 @@
 print(f"λ = {longitud_onda_m:.3e} m, lado = {lado_abertura_m:.3e} m, centro = {centro_abertura_m}")
 print(f"Δf = {delta_f_cpm:.6e} ciclos/m  |  f_Nyquist = {fny_cpm:.6e} ciclos/m")
 print(f"z_max ≈ (N/2)·dx²/λ = {z_max_m:.3e} m  ({z_max_m*1e3:.3f} mm)")
-print(f"z = {z_m:.3e} m  ({z_m*1e3:.3f} mm)  = {fraccion_z_de_zmax*100:.1f}% de z_max")
->>>>>>> dd6135d0
+print(f"z = {z_m:.3e} m  ({z_m*1e3:.3f} mm)  = {fraccion_z_de_zmax*100:.1f}% de z_max")